--- conflicted
+++ resolved
@@ -1,18 +1,10 @@
 from collections import namedtuple
 
-<<<<<<< HEAD
-JIRA2 = {
+JIRA = {
     'server': 'https://example.com/jira2/',
     'user': 'user2',
     'password': 'password2',
     'project': 'PROJECTKEY',
-=======
-JIRA = {
-    "server": "https://example.com/jira2/",
-    "user": "user2",
-    "password": "password2"
-    "project": "PROJECTKEY",
->>>>>>> e58537ca
 }
 
 PRIORITY_MAP = {
